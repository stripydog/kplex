OS=$(shell uname -s)
ifneq ("$(wildcard .git)","")
CFLAGS?=-g -Wall
VERSION := $(shell git describe --dirty --tags | sed 's/^v//')
CURR_VERSION := $(shell sed 's/^\#define VERSION "\(.*\)"$$/\1/' version.h 2>/dev/null)
else
BASE_VERSION := $(shell cat base_version)
endif
ifeq ($(OS),Linux)
PREFIX?=/usr
MANDIR?=$(PREFIX)/share/man
LDLIBS?=-pthread -lutil
INSTGROUP?=root
else
PREFIX?=/usr/local
MANDIR?=$(PREFIX)/man
INSTGROUP?=wheel
ifneq ($(OS),Darwin)
LDLIBS?=-lpthread -lutil
endif
endif
<<<<<<< HEAD
DESTDIR?= ""
BINDIR?=$(PREFIX)/bin
=======
BINDIR?=$(DESTDIR)/bin
MANDIR?=$(DESTDIR)/share/man
SHAREDIR=$(DESTDIR)/share/kplex
LANGS=$(shell ls msg)
LOCALES=$(LANGS:%=%.cat)
>>>>>>> b3e54847

objects=kplex.o fileio.o serial.o bcast.o tcp.o options.o error.o lookup.o mcast.o gofree.o udp.o

all: version kplex

.PHONY: version
version:
	@if [ "$(VERSION)" != "$(CURR_VERSION)" ]; then \
	echo '#define VERSION "'$(VERSION)'"' > version.h; \
	fi

kplex: $(objects)
	$(CC) -o kplex $(objects) $(LDLIBS)

tcp.o: tcp.h
gofree.o: tcp.h
$(objects): kplex.h
kplex.o: kplex.c kplex_mods.h version.h
	$(CC) -c -DSHAREDIR=\"$(SHAREDIR)\" kplex.c

version.h:
	@echo '#define VERSION "'$(BASE_VERSION)'"' > version.h

<<<<<<< HEAD
install: kplex
	test -d $(DESTDIR)$(BINDIR)  || install -d -g $(INSTGROUP) -o root -m 755 $(DESTDIR)$(BINDIR)
	install -g $(INSTGROUP) -o root -m 755 kplex $(DESTDIR)$(BINDIR)/kplex
	test -d $(DESTDIR)$(MANDIR)/man1 || install -d -g $(INSTGROUP) -o root -m 755 $(DESTDIR)$(MANDIR)/man1
	gzip -c kplex.1 > $(DESTDIR)$(MANDIR)/man1/kplex.1.gz
=======
%.cat: msg/%
	gencat $@ $<

$(LOCALES):

install: kplex $(LOCALES)
	test -d "$(BINDIR)"  || install -d -g $(INSTGROUP) -o root -m 755 $(BINDIR)
	install -g $(INSTGROUP) -o root -m 755 kplex $(BINDIR)/kplex
	test -d $(MANDIR)/man1 && gzip -c kplex.1 > $(MANDIR)/man1/kplex.1.gz
	test -d "$(SHAREDIR)" || install -d -g $(INSTGROUP) -o root -m 755 $(SHAREDIR)
	test -d "$(SHAREDIR)/locale" || install -d -g $(INSTGROUP) -o root -m 755 $(SHAREDIR/)locale
	test -d "$(SHAREDIR)/locale" || install -d -m 755 $(SHAREDIR)/locale
	for l in $(LANGS); do test -d $(SHAREDIR)/locale/$$l || mkdir $(SHAREDIR)/locale/$$l ; mv $${l}.cat $(SHAREDIR)/locale/$$l/kplex.cat; done
>>>>>>> b3e54847

uninstall:
	-rm -f $(DESTDIR)$(BINDIR)/kplex
	-rm -f $(DESTDIR)$(MANDIR)/man1/kplex.1.gz

clean:
	-rm -f kplex $(objects)

.PHONY: release
release:
	sudo ./release<|MERGE_RESOLUTION|>--- conflicted
+++ resolved
@@ -19,16 +19,11 @@
 LDLIBS?=-lpthread -lutil
 endif
 endif
-<<<<<<< HEAD
 DESTDIR?= ""
 BINDIR?=$(PREFIX)/bin
-=======
-BINDIR?=$(DESTDIR)/bin
-MANDIR?=$(DESTDIR)/share/man
-SHAREDIR=$(DESTDIR)/share/kplex
+SHAREDIR=$(PREFIX)/share/kplex
 LANGS=$(shell ls msg)
 LOCALES=$(LANGS:%=%.cat)
->>>>>>> b3e54847
 
 objects=kplex.o fileio.o serial.o bcast.o tcp.o options.o error.o lookup.o mcast.o gofree.o udp.o
 
@@ -52,27 +47,20 @@
 version.h:
 	@echo '#define VERSION "'$(BASE_VERSION)'"' > version.h
 
-<<<<<<< HEAD
-install: kplex
-	test -d $(DESTDIR)$(BINDIR)  || install -d -g $(INSTGROUP) -o root -m 755 $(DESTDIR)$(BINDIR)
-	install -g $(INSTGROUP) -o root -m 755 kplex $(DESTDIR)$(BINDIR)/kplex
-	test -d $(DESTDIR)$(MANDIR)/man1 || install -d -g $(INSTGROUP) -o root -m 755 $(DESTDIR)$(MANDIR)/man1
-	gzip -c kplex.1 > $(DESTDIR)$(MANDIR)/man1/kplex.1.gz
-=======
 %.cat: msg/%
 	gencat $@ $<
 
 $(LOCALES):
 
 install: kplex $(LOCALES)
-	test -d "$(BINDIR)"  || install -d -g $(INSTGROUP) -o root -m 755 $(BINDIR)
-	install -g $(INSTGROUP) -o root -m 755 kplex $(BINDIR)/kplex
-	test -d $(MANDIR)/man1 && gzip -c kplex.1 > $(MANDIR)/man1/kplex.1.gz
-	test -d "$(SHAREDIR)" || install -d -g $(INSTGROUP) -o root -m 755 $(SHAREDIR)
-	test -d "$(SHAREDIR)/locale" || install -d -g $(INSTGROUP) -o root -m 755 $(SHAREDIR/)locale
-	test -d "$(SHAREDIR)/locale" || install -d -m 755 $(SHAREDIR)/locale
-	for l in $(LANGS); do test -d $(SHAREDIR)/locale/$$l || mkdir $(SHAREDIR)/locale/$$l ; mv $${l}.cat $(SHAREDIR)/locale/$$l/kplex.cat; done
->>>>>>> b3e54847
+	test -d $(DESTDIR)$(BINDIR)  || install -d -g $(INSTGROUP) -o root -m 755 $(DESTDIR)$(BINDIR)
+	install -g $(INSTGROUP) -o root -m 755 kplex $(DESTDIR)$(BINDIR)/kplex
+	test -d $(DESTDIR)$(MANDIR)/man1 || install -d -g $(INSTGROUP) -o root -m 755 $(DESTDIR)$(MANDIR)/man1
+	gzip -c kplex.1 > $(DESTDIR)$(MANDIR)/man1/kplex.1.gz
+	test -d "$(DESTDIR)$(SHAREDIR)" || install -d -g $(INSTGROUP) -o root -m 755 $(DESTDIR)$(SHAREDIR)
+	test -d "$(DESTDIR)$(SHAREDIR)/locale" || install -d -g $(INSTGROUP) -o root -m 755 $(DESTDIR)$(SHAREDIR/)locale
+	test -d "$(DESTDIR)$(SHAREDIR)/locale" || install -d -m 755 $(DESTDIR)$(SHAREDIR)/locale
+	for l in $(LANGS); do test -d $(DESTDIR)$(SHAREDIR)/locale/$$l || mkdir $(DESTDIR)$(SHAREDIR)/locale/$$l ; mv $${l}.cat $(DESTDIR)$(SHAREDIR)/locale/$$l/kplex.cat; done
 
 uninstall:
 	-rm -f $(DESTDIR)$(BINDIR)/kplex
