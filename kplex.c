/* kplex: An anything to anything boat data multiplexer for Linux
 * Currently this program only supports nmea-0183 data.
 * For currently supported interfaces see kplex_mods.h
 * Copyright Keith Young 2012-2014
 * For copying information, see the file COPYING distributed with this file
 */

/* This file (kplex.c) contains the main body of the program and
 * central multiplexing engine. Initialisation and read/write routines are
 * defined in interface-specific files
 */

#include "kplex.h"
#include "kplex_mods.h"
#include "version.h"
#include <signal.h>
#include <pwd.h>
#include <time.h>
#include <syslog.h>
#include <sys/resource.h>
#include <sys/stat.h>
#include <sys/time.h>


/* Globals. Sadly. Used in signal handlers so few other simple options */
pthread_key_t ifkey;    /* Key for Thread local pointer to interface struct */
pthread_t reaper;       /* tid of thread responsible for reaping */
int timetodie=0;        /* Set on receipt of SIGTERM or SIGINT */
time_t graceperiod=3;

void terminate(int sig)
{
    pthread_exit((void *)&sig);
}

/* Sleep function not relying on SIGALRM for thread safety
 * Unnecessary on many platforms but here to minimise portability issues
 * Could do this with nanosleep() or select()
 */
int mysleep(time_t sleepytime)
{
    struct timespec rqtp;

    rqtp.tv_sec = sleepytime;
    rqtp.tv_nsec=0;

    return (nanosleep(&rqtp,NULL));
}

/* functions */

/*
 * Check an NMEA 0183 checksum
 * Args: pointer to struct senblk
 * Returns: 0 if checksum matches checksum field, -1 otherwise
 *
 */
int checkcksum (senblk_t *sptr)
{
    int cksm=0;
    int rcvdcksum=0,i,end;
    char *ptr;

    for(i=0,end=sptr->len-5,ptr=sptr->data+1;*ptr != '*'; ptr++,i++)
        if (i == end)
            return(-1);
        else
            cksm ^= *ptr;

    for (i=0,++ptr;i<2;i++,ptr++) {
        if (*ptr>47 && *ptr<58)
            rcvdcksum+=*ptr-48;
        else if (*ptr>64 && *ptr<71)
             rcvdcksum+=*ptr-55;
        else if (*ptr>96 && *ptr<103)
            rcvdcksum+=*ptr-87;
        if (!i)
            rcvdcksum<<=4;
    }

    if (cksm == rcvdcksum)
        return (0);
    else
        return(1);
}

/*
 * Perform filtering on sentences
 * Args: senblk to be filtered, pointer to filter
 * Returns: 0 if contents of senblk passes filter, -1 otherwise
 */
int senfilter(senblk_t *sptr, sfilter_t *filter)
{
    sf_rule_t *fptr;
    char *cptr;
    int i;
    time_t tsecs;
    struct timeval tv;

    /* We shouldn't actually be filtering any NULL packets, but check anyway */
    if (sptr == NULL || filter == NULL || filter->rules == NULL)
        return(0);

    /* inputs should have ensured all sentences ended with \r\n so if we check
     * for \r here, we only have to check for \r in the for loops, not \n too */
    if (*sptr->data == '\r')
        return(1);

    for (fptr=filter->rules;fptr;fptr=fptr->next) {
        for (i=0,cptr=sptr->data+1;i<5 && *cptr != '\r';i++,cptr++)
            if(fptr->match[i] && fptr->match[i] != *cptr)
                break;
        if (i==5) {
            if (fptr->type == ACCEPT) {
                return(0);
            }
            if (fptr->type == DENY) {
                return(-1);
            }
            /* type is limit. Hopefully. */
            (void) gettimeofday(&tv,NULL);
            if (tv.tv_sec < fptr->info.limit->timeout)
                return(-1);
            if ((tsecs=(tv.tv_sec - fptr->info.limit->timeout)) <
                    fptr->info.limit->last.tv_sec)
                return(-1);
            if (tsecs == fptr->info.limit->last.tv_sec &&
                    (tv.tv_usec < fptr->info.limit->last.tv_usec ))
                return(-1);
            /* at least timeout since last seen: Update info and pass */
            memcpy(&fptr->info.limit->last,&tv,sizeof(struct timeval));
            return(0);
        }
    }
    return(0);
}

/*
 * Free a failover rule and any attached source list
 * Args: Pointer to rule structure
 * Returns: Nothing
 */
void free_srclist(struct srclist *src)
{
    struct srclist *tsrc;

    for (;src;src=tsrc) {
        tsrc=src->next;
        free(src);
    }
}

/*
 * Free a filter
 * Args: pointer to filter to be freed
 * Returns: Nothing
 */
void free_filter(sfilter_t *fptr)
{
    sf_rule_t *rptr,*trptr;

    if (fptr == NULL)
        return;

    pthread_mutex_lock(&fptr->lock);
    if (--fptr->refcount) {
        pthread_mutex_unlock(&fptr->lock);
        return;
    }

    if (fptr->rules)
        for (rptr=fptr->rules;rptr;rptr=trptr) {
            trptr=rptr->next;
            if (fptr->type == FAILOVER)
                free_srclist(rptr->info.source);
            free(rptr);
        }

    free(fptr);
}

/*
 * Add a failover source to a failover rule
 * Args: address of head of the source list and new source item
 * Returns: Nothing
 * Side Effect: source item linked into source list according to failover time
 */
void link_src_to_rule (struct srclist **list, struct srclist *src)
{
    for (;*list;list=&(*list)->next)
        if ((*list)->failtime > src->failtime)
            break;
    src->next=(*list);
    *list=src;
}

/*
 * Test if a sentence came from a failover input that is active
 * Args: Pointer to filter head, pointer to senblk to be tested
 * Returns: 1 if  senblk should be passed, 0 if not
 */
int isactive(sfilter_t *filter,senblk_t *sptr)
{
    time_t now=time(NULL);
    unsigned int mask = (unsigned int) -1 ^ IDMINORMASK;
    unsigned int src;
    char *cptr,*mptr;
    sf_rule_t *rule;
    struct srclist *rptr;
    time_t last;
    int i;

    if (filter == NULL || sptr == NULL)
        return(1);

    src = sptr->src & mask;

    for(rule=filter->rules;rule;rule=rule->next) {
        for (i=0,cptr=sptr->data+1,mptr=rule->match;i<5;i++,cptr++,mptr++)
            if(*mptr && *cptr != *mptr)
                break;
        if (i == 5)
            break;
    }
    if (!rule)
        return(1);
    for (last=0,rptr=rule->info.source;rptr;rptr=rptr->next) {
        if (rptr->src.id == src) {
            rptr->lasttime = now;
            if (last+rptr->failtime < now)
                return(1);
            else
                return(0);
        }
        if (rptr->lasttime > last)
            last = rptr->lasttime;
    }
    return(0);
}
/*
 *  Add a failover specification
 *  Args: address of ofilter pointer and pointer to string containing failover
 *  spec
 *  Returns: 0 on success, -1 on error
 *  Side effects: New Failover added to ofilter
 */
int addfailover(sfilter_t **head,char *spec)
{
    sf_rule_t *newrule;
    struct srclist *src;
    char *cptr;
    int n,done;
    time_t now;

    if ((newrule=(sf_rule_t *)malloc(sizeof(sf_rule_t))) == NULL) {
        return(-1);
    }
    newrule->info.source=NULL;

    for (errno=0,cptr=spec,n=0;n<5;spec++,n++,cptr++) {
        if (!*cptr || *cptr== ':') {
            free(newrule);
            return(-1);
        }
        newrule->match[n] = (*cptr == '*')?0:*cptr;
    }

    if (*cptr++ != ':') {
        free(newrule);
        return(-1);
    }
    for (now=time(NULL),done=0;!done && *cptr;src=NULL,cptr++) {
        if ((src=(struct srclist *)malloc(sizeof(struct srclist))) == NULL) {
            free(newrule);
            return(-1);
        }
        for(src->failtime=0;*cptr && *cptr >= '0' && *cptr <= '9';cptr++)
            src->failtime=src->failtime*10+(*cptr - '0');

        if (*cptr++ != ':')
            break;

        for(src->src.name=cptr;*cptr && *cptr != ':';)
            cptr++;
        if (*cptr)
            *cptr='\0';
        else
            done++;

        src->lasttime=now;
        link_src_to_rule(&newrule->info.source,src);
    }
    if (done)
        if (!*head) {
            if (((*head)=(sfilter_t *)malloc(sizeof(sfilter_t)))) {
                (*head)->type=FAILOVER;
                (*head)->refcount=1;
                pthread_mutex_init(&(*head)->lock,NULL);
                (*head)->rules=NULL;
            }
        }
        if (*head) {
            newrule->next=(*head)->rules;
            (*head)->rules=newrule;
            return(0);
    }
    if (src)
        free(src);
    if (newrule->info.source)
        free_srclist(newrule->info.source);
    free(newrule);
    return(-1);
}


/*
 * Exit function used by interface handlers.  Interface objects are cleaned
 * up by the destructor funcitons of thread local storage
 * Args: exit status (unused)
 * Returns: Nothing
 */
void iface_thread_exit(int ret)
{
    sigset_t set;

    sigemptyset(&set);
    sigaddset(&set,SIGUSR1);
    pthread_sigmask(SIG_BLOCK,&set,NULL);

    pthread_exit((void *)&ret);
}

/*
 *  Initialise an ioqueue
 *  Args: size of queue (in senblk structures)
 *  Returns: pointer to new queue
 */
ioqueue_t *init_q(size_t size)
{
    ioqueue_t *newq;
    senblk_t *sptr;
    int    i;
    if ((newq=(ioqueue_t *)malloc(sizeof(ioqueue_t))) == NULL)
        return(NULL);
    if ((newq->base=(senblk_t *)calloc(size,sizeof(senblk_t))) ==NULL) {
        free(newq);
        return(NULL);
    }

    /* "base" always points to the allocated memory so that we can free() it.
     * All senblks initially allocated to the free list
     */
    newq->free=newq->base;

    /* Initiailise senblk queue pointers */
    for (i=0,sptr=newq->free,--size;i<size;++i,++sptr)
        sptr->next=sptr+1;

    sptr->next = NULL;

    newq->qhead = newq->qtail = NULL;

    pthread_mutex_init(&newq->q_mutex,NULL);
    pthread_cond_init(&newq->freshmeat,NULL);

    newq->active=1;
    return(newq);
}

/*
 *  Copy information in a senblk structure (data and len only)
 *  Args: pointers to dest and source senblk structures
 *  Returns: pointer to dest senblk
 */
senblk_t *senblk_copy(senblk_t *dptr,senblk_t *sptr)
{
    dptr->len=sptr->len;
    dptr->src=sptr->src;
    dptr->next=NULL;
    return (senblk_t *) memcpy((void *)dptr->data,(const void *)sptr->data,
            sptr->len);
}

/*
 * Add an senblk to an ioqueue
 * Args: Pointer to senblk and Pointer to queue it is to be added to
 * Returns: None
 */
void push_senblk(senblk_t *sptr, ioqueue_t *q)
{
    senblk_t *tptr;

    pthread_mutex_lock(&q->q_mutex);

    if (sptr == NULL) {
        /* NULL senblk pointer is magic "off" switch for a queue */
        q->active = 0;
    } else {
        /* Get a senblk from the queue's free list if possible...*/
        if (q->free) {
            tptr=q->free;
            q->free=q->free->next;
        } else {
            /* ...if not steal from the head of the queue, dropping previous
               contents. Should probably keep a counter for this */
            tptr=q->qhead;
            q->qhead=q->qhead->next;
        }
    
        (void) senblk_copy(tptr,sptr);
    
        /* If there is anything on the queue already, set it's "next" member
           to point to the new senblk */
        if (q->qtail)
            q->qtail->next=tptr;
    
        /* Set tail pointer to the new senblk */
        q->qtail=tptr;
    
        /* queue head needs to point to new senblk if there was nothing
           previously on the queue */
        if (q->qhead == NULL)
            q->qhead=tptr;
    
    }
    pthread_cond_broadcast(&q->freshmeat);
    pthread_mutex_unlock(&q->q_mutex);
}

/*
 *  Get the next senblk from the head of a queue
 *  Args: Queue to retrieve from
 *  Returns: Pointer to next senblk on the queue or NULL if the queue is
 *  no longer active
 *  This function blocks until data are available or the queue is shut down
 */
senblk_t *next_senblk(ioqueue_t *q)
{
    senblk_t *tptr;

    pthread_mutex_lock(&q->q_mutex);
    while ((tptr = q->qhead) == NULL) {
        /* No data available for reading */
        if (!q->active) {
            /* Return NULL if the queue has been shut down */
            pthread_mutex_unlock(&q->q_mutex);
            return ((senblk_t *)NULL);
        }
        /* Wait until something is available */
        pthread_cond_wait(&q->freshmeat,&q->q_mutex);
    }

    /* set qhead to next element (which may be NULL)
       If the last element in the queue, set the tail pointer to NULL too */
    if ((q->qhead=tptr->next) == NULL)
        q->qtail=NULL;
    pthread_mutex_unlock(&q->q_mutex);
    return(tptr);
}

/*
 *  Get the last senblk from a queue, discarding all before it
 *  Args: Queue to retrieve from
 *  Returns: Pointer to last senblk on the queue or NULL if the queue is
 *  no longer active
 *  This function blocks until data are available or the queue is shut down
 */
senblk_t *last_senblk(ioqueue_t *q)
{
    senblk_t *tptr,*nptr;

    pthread_mutex_lock(&q->q_mutex);
    /* Move all but last senblk on the queue to the free list */
    if ((tptr=q->qhead) != NULL) {
        for (nptr=tptr->next;nptr;tptr=nptr,nptr=nptr->next) {
            tptr->next=q->free;
            q->free=tptr;
        }
        q->qhead=tptr;
    }

    while ((tptr = q->qhead) == NULL) {
        /* No data available for reading */
        if (!q->active) {
            /* Return NULL if the queue has been shut down */
            pthread_mutex_unlock(&q->q_mutex);
            return ((senblk_t *)NULL);
        }
        /* Wait until something is available */
        pthread_cond_wait(&q->freshmeat,&q->q_mutex);
    }

    /* set qhead to next element (which may be NULL)
       If the last element in the queue, set the tail pointer to NULL too */
    if ((q->qhead=tptr->next) == NULL)
        q->qtail=NULL;
    pthread_mutex_unlock(&q->q_mutex);
    return(tptr);
}

/*
 * Flush a queue, returning anything on it to the free list
 * Args: Queue to be flushed
 * Returns: Nothing
 * Side Effect: Returns anything on the queue to the free list
 */
void flush_queue(ioqueue_t *q)
{
    pthread_mutex_lock(&q->q_mutex);
    if (q->qhead != NULL) {
        q->qtail->next = q->free;
        q->free=q->qhead;
        q->qhead=q->qtail=NULL;
    }
    pthread_mutex_unlock(&q->q_mutex);
}

/*
 * Return a senblk to a queue's free list
 * Args: pointer to senblk, and pointer to the queue whose free list it is to
 * be added to
 * Returns: Nothing
 */
void senblk_free(senblk_t *sptr, ioqueue_t *q)
{
    pthread_mutex_lock(&q->q_mutex);
    /* Adding to head of free list is quicker than tail */
    sptr->next = q->free;
    q->free=sptr;
    pthread_mutex_unlock(&q->q_mutex);
}

iface_t *get_default_global()
{
    iface_t *ifp;
    struct if_engine *ifg;

    if ((ifp = (iface_t *) malloc(sizeof(iface_t))) == NULL)
        return(NULL);

    ifp->type = GLOBAL;
    ifp->options = NULL;
    if ((ifg = (struct if_engine *)malloc(sizeof(struct if_engine))) == NULL) {
        free(ifp);
        return(NULL);
    }
    ifg->flags=0;
    ifg->logto=LOG_DAEMON;
    ifp->info = (void *)ifg;

    return(ifp);
}

/*
 * This is the heart of the multiplexer.  All inputs add to the tail of the
 * Engine's queue.  The engine takes from the head of its queue and copies
 * to all outputs on its output list.
 * Args: Pointer to information structure (iface_t, cast to void)
 * Returns: Nothing
 */
void *run_engine(void *info)
{
    senblk_t *sptr;
    iface_t *optr;
    iface_t *eptr = (iface_t *)info;
    int retval=0;

    (void) pthread_detach(pthread_self());

    for (;;) {
        sptr = next_senblk(eptr->q);
        if (isactive(eptr->ofilter,sptr)) {
            pthread_mutex_lock(&eptr->lists->io_mutex);
            /* Traverse list of outputs and push a copy of senblk to each */
            for (optr=eptr->lists->outputs;optr;optr=optr->next) {
                if ((optr->q) && ((!sptr) ||
                        ((sptr->src != optr->id) || (flag_test(optr,F_LOOPBACK))))) {
                    push_senblk(sptr,optr->q);
                }
            }
            pthread_mutex_unlock(&eptr->lists->io_mutex);
        }
        if (sptr==NULL)
            /* Queue has been marked inactive */
            break;
        senblk_free(sptr,eptr->q);
    }
    pthread_exit(&retval);
}

/*
 * Start processing an interface and add it to an iolist, input or output, 
 * depending on direction
 * Args: Pointer to interface structure (cast to void *)
 * Returns: Nothing
 * We should come into this with SIGUSR1 blocked
 */
void start_interface(void *ptr)
{
    iface_t *ifa = (iface_t *)ptr;
    iface_t **lptr;
    iface_t **iptr;
    sigset_t set;

    sigemptyset(&set);
    sigaddset(&set, SIGUSR1);

    pthread_mutex_lock(&ifa->lists->io_mutex);
    ifa->tid = pthread_self();

    if (pthread_setspecific(ifkey,ptr)) {
        perror("Falied to set key");
        exit(1);
    }

    for (iptr=&ifa->lists->initialized;*iptr!=ifa;iptr=&(*iptr)->next)
        if (*iptr == NULL) {
            perror("interface does not exist on initialized list!");
            exit(1);
        }

    *iptr=(*iptr)->next;

    /* We've unlinked from initialized. Exit if we've been told to already */
    if (ifa->direction == NONE) {
        pthread_mutex_unlock(&ifa->lists->io_mutex);
        iface_thread_exit(0);
    }

    /* Set lptr to point to the input or output list, as appropriate */
    lptr=(ifa->direction==IN)?&ifa->lists->inputs:&ifa->lists->outputs;
    if (*lptr)
        ifa->next=(*lptr);
    else
        ifa->next=NULL;
    (*lptr)=ifa;

    if (ifa->lists->initialized == NULL)
        pthread_cond_broadcast(&ifa->lists->init_cond);
    else 
        while (ifa->lists->initialized)
            pthread_cond_wait(&ifa->lists->init_cond,&ifa->lists->io_mutex);

    pthread_mutex_unlock(&ifa->lists->io_mutex);
    pthread_sigmask(SIG_UNBLOCK,&set,NULL);
    if (ifa->direction == IN) {
        ifa->read(ifa);
    } else
        ifa->write(ifa);
}

/*
 * link an interface into the initialized list
 * Args: interface structure pointer
 * Returns: 0 on success. There is no failure condition
 * Side Effects: links interface to the initialized list
 */
int link_to_initialized(iface_t *ifa)
{
    iface_t **iptr;

    pthread_mutex_lock(&ifa->lists->io_mutex);
    for (iptr=&ifa->lists->initialized;(*iptr);iptr=&(*iptr)->next);
    (*iptr)=ifa;
    ifa->next=NULL;
    pthread_mutex_unlock(&ifa->lists->io_mutex);
    return(0);
}

/*
 * Free all the data associated with an interface except the iface_t itself
 * Args: Pointer to iface_t to be freed
 * Returns: Nothing
 * Side Effects: Cleanup routines invoked, de-coupled from any pair, all data
 * other than the main interface structure is freed
 * Because of dealing with the pair, the io_mutex should be locked before
 * involing this routine
 */
void free_if_data(iface_t *ifa)
{
    if ((ifa->direction == OUT) && ifa->q) {
        /* output interfaces have queues which need freeing */
        free(ifa->q->base);
        free(ifa->q);
    }

    free_filter(ifa->ifilter);
    free_filter(ifa->ofilter);

    if (ifa->info) {
        if (ifa->cleanup)
            ifa->cleanup(ifa);
        free(ifa->info);
    }

    if (ifa->pair) {
        ifa->pair->pair=NULL;
        if (ifa->pair->direction == OUT) {
            pthread_mutex_lock(&ifa->pair->q->q_mutex);
            ifa->pair->q->active=0;
            pthread_cond_broadcast(&ifa->pair->q->freshmeat);
            pthread_mutex_unlock(&ifa->pair->q->q_mutex);
        } else {
            if (ifa->pair->tid)
                pthread_kill(ifa->pair->tid,SIGUSR1);
            else
                ifa->pair->direction = NONE;
        }
    } else
        if (ifa->name && !(ifa->id & IDMINORMASK)) {
            free(ifa->name);
       }
}

/*
 * Take an interface off the input or output iolist and place it on the "dead"
 * list waiting to be cleaned up
 * Args: Pointer to interface structure
 * Returns: 0 on success. Might add other possible return vals later
 * Should this be broken into link from input/output then link to dead?
 */
int unlink_interface(iface_t *ifa)
{
    iface_t **lptr;
    iface_t *tptr;

    if (ifa->direction != NONE) {
        /* Set lptr to point to the input or output list, as appropriate */
        lptr=(ifa->direction==IN)?&ifa->lists->inputs:&ifa->lists->outputs;
        if ((*lptr) == ifa) {
            /* If target interface is the head of the list, set the list pointer
               to point to the next interface in the list */
            (*lptr)=(*lptr)->next;
        } else {
            /* Traverse the list until we find the interface before our target and
               make its next pointer point to the element after our target */
            for (tptr=(*lptr);tptr->next != ifa;tptr=tptr->next);
            tptr->next = ifa->next;
        }
    
        if (ifa->direction != OUT)
            if (!ifa->lists->inputs) {
                for(tptr=ifa->lists->outputs;tptr;tptr=tptr->next)
                    if (tptr->direction == BOTH)
                        break;
                if (tptr == NULL) {
                    pthread_mutex_lock(&ifa->lists->engine->q->q_mutex);
                    ifa->lists->engine->q->active=0;
                    pthread_cond_broadcast(&ifa->lists->engine->q->freshmeat);
                    pthread_mutex_unlock(&ifa->lists->engine->q->q_mutex);
                    if (timetodie == 0)
                        timetodie++;
                }
            }
    }

    free_if_data(ifa);

    /* Add to the dead list */
    if ((tptr=ifa->lists->dead) == NULL)
        ifa->lists->dead=ifa;
    else {
        for(;tptr->next;tptr=tptr->next);
        tptr->next=ifa;
    }
    ifa->next=NULL;
    return(0);
}

/*
 * Cleanup routine for interfaces, used as destructor for pointer to interface
 * structure in the handler thread's local storage
 * Args: pointer to interface structure
 * Returns: Nothing
 */
void iface_destroy(void *ifptr)
{
    iface_t *ifa = (iface_t *) ifptr;

    sigset_t set,saved;
    sigemptyset(&set);
    sigaddset(&set, SIGUSR1);
    pthread_sigmask(SIG_BLOCK, &set, &saved);
    pthread_mutex_lock(&ifa->lists->io_mutex);
    if (ifa->tid) {
        unlink_interface(ifa);
        /* Signal the reaper thread */
        (void) pthread_kill(reaper,SIGUSR2);
    } else
        free_if_data(ifa);

    pthread_mutex_unlock(&ifa->lists->io_mutex);
    pthread_sigmask(SIG_SETMASK,&saved,NULL);
}

/*
 * add a filter to an interface
 * Args: pointer to filter to be added
 * Returns: pointer to filter to be added
 */
sfilter_t *addfilter(sfilter_t *filter)
{
    if (!filter)
        return (NULL);

    pthread_mutex_lock(&filter->lock);
    ++(filter->refcount);
    pthread_mutex_unlock(&filter->lock);
    return(filter);
}

/*
 * Duplicate an interface
 * Used when creating IN/OUT pair for bidirectional communication
 * Args: pointer to interface to be duplicated
 * Returns: Pointer to duplicate interface
 */
iface_t *ifdup (iface_t *ifa)
{
    iface_t *newif;

    if ((newif=(iface_t *) malloc(sizeof(iface_t))) == (iface_t *) NULL)
        return(NULL);
    if (iftypes[ifa->type].ifdup_func) {
        if ((newif->info=(*iftypes[ifa->type].ifdup_func)(ifa->info)) == NULL) {
            free(newif);
            return(NULL);
        }
    } else
        newif->info = NULL;

    ifa->pair=newif;
    newif->tid=ifa->tid;
    newif->flags=ifa->flags;
    newif->id=ifa->id;
    newif->name=ifa->name;
    newif->pair=ifa;
    newif->next=NULL;
    newif->type=ifa->type;
    newif->lists=ifa->lists;
    newif->read=ifa->read;
    newif->readbuf=ifa->readbuf;
    newif->write=ifa->write;
    newif->cleanup=ifa->cleanup;
    newif->options=NULL;
    newif->ifilter=addfilter(ifa->ifilter);
    newif->ofilter=addfilter(ifa->ofilter);
    newif->checksum=ifa->checksum;
    return(newif);
}

/*
 * Return the path to the kplex config file
 * Args: None
 * Returns: pointer to name of config file
 *
 * First choice is conf file in user's home directory, seocnd is global
 */
char *get_def_config()
{
    char *confptr;
    char *buf;
    struct passwd *pw;

    if ((confptr=getenv("KPLEXCONF")))
        return (confptr);
    if ((confptr=getenv("HOME")) == NULL)
        if ((pw=getpwuid(getuid())))
            confptr=pw->pw_dir;
    if (confptr) {
        if ((buf = malloc(strlen(confptr)+strlen(KPLEXHOMECONF)+2)) == NULL) {
            perror("failed to allocate memory");
            exit(1);
        }
        strcpy(buf,confptr);
        strcat(buf,"/");
        strcat(buf,KPLEXHOMECONF);
        if (!access(buf,F_OK))
            return(buf);
        free(buf);
    }
    if (!access(KPLEXGLOBALCONF,F_OK))
        return(KPLEXGLOBALCONF);
    return(NULL);
}

/*
 * Translate a string like "local7" to a log facility like LOG_LOCAL7
 * Args: string representation of log facility
 * Returns: Numeric representation of log facility, or -1 if string doesn't
 * map to anything appropriate
 */
int string2facility(char *fac)
{
    int facnum;

    if (!strcasecmp(fac,"kern"))
        return(LOG_KERN);
    if (!strcasecmp(fac,"user"))
        return(LOG_USER);
    if (!strcasecmp(fac,"mail"))
        return(LOG_MAIL);
    if (!strcasecmp(fac,"daemon"))
        return(LOG_DAEMON);
    if (!strcasecmp(fac,"auth"))
        return(LOG_AUTH);
    if (!strcasecmp(fac,"syslog"))
        return(LOG_SYSLOG);
    if (!strcasecmp(fac,"lpr"))
        return(LOG_LPR);
    if (!strcasecmp(fac,"news"))
        return(LOG_NEWS);
    if (!strcasecmp(fac,"cron"))
        return(LOG_CRON);
    if (!strcasecmp(fac,"authpriv"))
        return(LOG_AUTHPRIV);
    if (!strcasecmp(fac,"ftp"))
        return(LOG_FTP);
    /* if we don't map to "localX" where X is 0-7, return error */
    if (strncasecmp(fac,"local",5) || (*fac + 6))
        return(-1);
    if ((facnum = (((int) *fac+5) - 32) < 16) || facnum > 23)
        return(-1);
    return(facnum<<3);
}

/*
 * Convert interface names to IDs
 * Args: Pointer to engine output filter, pointer to initialized interface list
 * Returns: -1 on failure, 0 on success
 */
int name2id(sfilter_t *filter)
{
    unsigned int id;
    sf_rule_t *rptr;
    struct srclist *sptr;

    if (!filter)
        return(0);

    for (rptr=filter->rules;rptr;rptr=rptr->next)
        for (sptr=rptr->info.source;sptr;sptr=sptr->next) {
            if (!(id=namelookup(sptr->src.name))) {
               logwarn("Unknown interface \'%s\' in failover rules",sptr->src.name);
                return(-1);
            }
            sptr->src.id=id;
        }
    return(0);
}

int proc_engine_options(iface_t *e_info,struct kopts *options)
{
    struct kopts *optr;
    size_t qsize=DEFQUEUESZ;
    struct if_engine *ifg = (struct if_engine *) e_info->info;

    if (e_info->options) {
        for (optr=e_info->options;optr->next;optr=optr->next);
        optr->next=options;
    } else {
        e_info->options = options;
    }

    for (optr=e_info->options;optr;optr=optr->next) {
        if (!strcasecmp(optr->var,"qsize")) {
            if(!(qsize = atoi(optr->val))) {
                fprintf(stderr,"Invalid queue size: %s\n",optr->val);
                exit(1);
            }
        } else if (!strcasecmp(optr->var,"mode")) {
            if (!strcasecmp(optr->val,"background"))
                ifg->flags|=K_BACKGROUND;
            else if (!strcasecmp(optr->val,"foreground"))
                ifg->flags &= ~K_BACKGROUND;
            else
                fprintf(stderr,"Warning: unrecognized mode \'%s\' specified\n",optr->val);
        } else if (!strcasecmp(optr->var,"logto")) {
            if ((ifg->logto = string2facility(optr->val)) < 0) {
                fprintf(stderr,"Unknown log facility \'%s\' specified\n",optr->val);
                exit(1);
            }
        } else if (!strcasecmp(optr->var,"checksum")) {
            if (!strcasecmp(optr->val,"yes"))
                e_info->checksum=1;
            else if (!strcasecmp(optr->val,"no"))
                e_info->checksum=0;
            else {
                fprintf(stderr,"Checksum option must be either \'yes\' or \'no\'\n");
                exit(1);
            }
        } else if (!strcasecmp(optr->var,"failover")) {
            if (addfailover(&e_info->ofilter,optr->val) != 0) {
                fprintf(stderr,"Failed to add failover %s\n",optr->val);
                exit(1);
            }
        } else {
            fprintf(stderr,"Warning: Unrecognized option \'%s\'\n",optr->var);
            exit(0);
        }
    }

    if ((e_info->q = init_q(qsize)) == NULL) {
        perror("failed to initiate queue");
        exit(1);
    }
    return(0);
}

int calcsum(char *buf, size_t len)
{
    int c = 0;

    for (;len;len--)
        c ^=*buf++;

    return c;
}

/* Add tag data
 * Args: Interface pointer, buffer for tags
 * Returns: Address of tag buffer on success, NULL on failure
 */
size_t gettag(iface_t *ifa, char *buf)
{
    char *ptr=buf;
    char *nameptr;
    int first=1;
    struct timeval tv;
    unsigned char cksum;
    size_t len;

    *ptr++='\\';
    if (ifa->tagflags & TAG_SRC){
        first=0;
        memcpy(ptr,"s:",2);
        ptr+=2;
        nameptr=(ifa->name)?ifa->name:DEFSRCNAME;
        for (len=0;*nameptr && len < 15; len++)
            *ptr++=*nameptr++;
    }

    if (ifa->tagflags & TAG_TS) {
        if (!first)
            *ptr++=',';
        memcpy(ptr,"c:",2);
        ptr+=2;
        (void) gettimeofday(&tv,NULL);
        ptr+=sprintf(ptr,"%u",(unsigned) tv.tv_sec);
        if (ifa->tagflags & TAG_MS)
            ptr += sprintf(ptr,"%u",((unsigned) tv.tv_usec+500)/1000);
    }
    cksum=calcsum(buf,len=ptr-buf);
    len+=sprintf(ptr,"*%02X\\",cksum);
    return(len);
}

/* generic read routine
 * Args: Interface Pointer
 * Returns: nothing
 */ 
void do_read(iface_t *ifa)
{
    senblk_t sblk;
    char buf[BUFSIZ];
    char tbuf[TAGMAX];
    char *bptr,*eptr,*ptr;
    int nread,countmax,count=0;
    enum sstate senstate;

    sblk.src=ifa->id;
    senstate=SEN_NODATA;

    while ((nread=(*ifa->readbuf)(ifa,buf)) > 0) {
        for(bptr=buf,eptr=buf+nread;bptr<eptr;bptr++) {
            switch (*bptr) {
            case '$':
            case '!':
                if (senstate == SEN_NODATA || senstate == SEN_TAGSEEN) {
                    ptr=sblk.data;
                    countmax=SENMAX;
                    count=1;
                    *ptr++=*bptr;
                    senstate=SEN_SENPROC;
                } else
                    senstate = SEN_ERR;
                continue;
            case '\\':
                if (senstate==SEN_TAGPROC) {
                    *ptr++=*bptr;
                    senstate=SEN_TAGSEEN;
                } else if (senstate == SEN_NODATA || senstate == SEN_TAGSEEN) {
                    senstate=SEN_TAGPROC;
                    ptr=tbuf;
                    countmax=TAGMAX-1;
                    *ptr++=*bptr;
                    count=1;
                } else
                    senstate=SEN_ERR;
                continue;
            case '\r':
                if (senstate == SEN_SENPROC || senstate == SEN_TAGSEEN) {
                    senstate = SEN_CR;
                    *ptr++=*bptr;
                    ++count;
                } else if (senstate != SEN_NODATA && senstate != SEN_ERR)
                    senstate = SEN_ERR;
                continue;
            case '\n':
                if (senstate == SEN_CR) {
                    *ptr=*bptr;
                    sblk.len = ++count;
                    if (!(ifa->checksum && checkcksum(&sblk) &&
                            (sblk.len > 0 )) &&
                            senfilter(&sblk,ifa->ifilter) == 0)
                        push_senblk(&sblk,ifa->q);
                }
                senstate=SEN_NODATA;
                continue;
            default:
                break;
            }

            if (senstate != SEN_SENPROC && senstate != SEN_TAGPROC) {
                if (senstate != SEN_NODATA && senstate != SEN_ERR)
                    senstate=SEN_ERR;
                continue;
            }

            if (count++ > countmax) {
                senstate=SEN_ERR;
                continue;
            }

            *ptr++=*bptr;
        }
    }
    iface_thread_exit(errno);
}

int main(int argc, char ** argv)
{
    long templ;
    pthread_t tid;
    pid_t pid;
    char *config=NULL;
    iface_t  *engine;
    struct if_engine *ifg;
    iface_t *ifptr,*ifptr2,*rptr;
    iface_t **tiptr;
    unsigned int i=1;
    int opt,err=0;
    void *ret;
    struct kopts *options=NULL;
    sigset_t set;
    struct iolists lists = {
        /* initialize io_mutex separately below */
        .init_mutex = PTHREAD_MUTEX_INITIALIZER,
        .init_cond = PTHREAD_COND_INITIALIZER,
        .dead_cond = PTHREAD_COND_INITIALIZER,
    .initialized = NULL,
    .outputs = NULL,
    .inputs = NULL,
    .dead = NULL
    };
    pthread_mutexattr_t mattr;
    struct rlimit lim;
    int gotinputs=0;
<<<<<<< HEAD
    int debuglevel=0;                    /* debug off by default */
=======
    int rcvdsig;
    struct sigaction sa;
>>>>>>> 7bb16c92

    pthread_mutexattr_init(&mattr);
    pthread_mutexattr_settype(&mattr, PTHREAD_MUTEX_RECURSIVE);
    pthread_mutex_init(&lists.io_mutex,&mattr);

    /* command line argument processing */
    while ((opt=getopt(argc,argv,"d:f:o:V")) != -1) {
        switch (opt) {
            case 'd':
                if ((((templ=strtol(optarg,NULL,0)) == 0) &&
                        (errno == EINVAL || errno == ERANGE )) ||
                        (templ < 0) || (templ > 9)) {
                    logerr(errno,"Bad debug level %s: Must be 1-9",optarg);
                    err++;
                } else
                    debuglevel=templ;
                break;
            case 'o':
                if (cmdlineopt(&options,optarg) < 0)
                    err++;
                break;
            case 'f':
                config=optarg;
                break;
            case 'V':
                printf("%s\n",VERSION);
                if (argc == 2)
                    exit(0);
                else
                    err++;
                break;
            default:
                err++;
        }
    }

    if (err) {
        fprintf(stderr, "Usage: %s [-d <1-9>] [-V] | [ -f <config file>] [-o <option=value>]... [<interface specification> ...]\n",argv[0]);
        exit(1);
    }

    /* If a config file is specified by a commad line argument, read it.  If
     * not, look for a default config file unless told not to using "-f-" on the
     * command line
     */
    if ((config && (strcmp(config,"-"))) ||
            (!config && (config = get_def_config()))) {
        DEBUG(1,"Using config file %s",config);
        if ((engine=parse_file(config)) == NULL) {
            fprintf(stderr,"Error parsing config file: %s\n",errno?
                    strerror(errno):"Syntax Error");
            exit(1);
        }
    } else {
        /* global options for engine configuration are also returned in config
         * file parsing. If we didn't do that, get default options here */
        DEBUG(1,"No config file available");
        engine = get_default_global();
    }

    proc_engine_options(engine,options);

    engine->lists = &lists;
    lists.engine=engine;

    for (tiptr=&engine->next;optind < argc;optind++) {
        if (!(ifptr=parse_arg(argv[optind]))) {
            fprintf(stderr,"Failed to parse interface specifier %s\n",
                    argv[optind]);
            exit(1);
        }
        ifptr->next=(*tiptr);
        (*tiptr)=ifptr;
        tiptr=&ifptr->next;
    }

    /* We choose to go into the background here before interface initialzation
     * rather than later. Disadvantage: Errors don't get fed back on stderr.
     * Advantage: We can close all the file descriptors now rather than pulling
     * then from under erroneously specified stdin/stdout etc.
     */

    ifg=(struct if_engine *)engine->info;
    if (ifg->flags & K_BACKGROUND) {
         if ((pid = fork()) < 0) {
            perror("fork failed");
            exit(1);
        } else if (pid)
            exit(0);

        /* Continue here as child */

        /* Really should close all file descriptors. Harder to do in OS
         * independent way.  Just close the ones we know about for this cut
         * Check first if connected to a tty to allow redirection / piping in
         * background mode
         */
        if (isatty(fileno(stdin))) {
            fclose(stdin);
            ifg->flags |= K_NOSTDIN;
        }
        if (isatty(fileno(stdout))) {
            fclose(stdout);
            ifg->flags |= K_NOSTDOUT;
        }
        if (isatty(fileno(stderr))) {
            fclose(stderr);
            ifg->flags |= K_NOSTDERR;
        }
        setsid();
        (void) chdir("/");
        umask(0);
    }

    /* log to stderr or syslog, as appropriate */
    initlog((ifg->flags & K_NOSTDERR)?ifg->logto:-1);

    /* Lower max open files if necessary. We do this to ensure that ids for
     * all connections can be represented in IDMINORBITS. Actually we only
     * need to do that per server, so this is a bit of a hack and should be
     * corrected
     */
    if (getrlimit(RLIMIT_NOFILE,&lim) < 0)
            logterm(errno,"Couldn't get resource limits");
    if (lim.rlim_cur > 1<<IDMINORBITS) {
        logwarn("Lowering NOFILE from %u to %u",lim.rlim_cur,1<<IDMINORBITS);
        lim.rlim_cur=1<<IDMINORBITS;
        if(setrlimit(RLIMIT_NOFILE,&lim) < 0)
            logterm(errno,"Could not set file descriptor limit");
    }

    /* our list of "real" interfaces starts after the first which is the
     * dummy "interface" specifying the multiplexing engine
     * walk the list, initialising the interfaces.  Sometimes "BOTH" interfaces
     * are initialised to one IN and one OUT which then need to be linked back
     * into the list
     */
    for (ifptr=engine->next,tiptr=&lists.initialized,i=0;ifptr;ifptr=ifptr2) {
        ifptr2 = ifptr->next;

        if (i == MAXINTERFACES)
            logterm(0,"Too many interfaces");
        ifptr->id=++i<<IDMINORBITS;
        if (ifptr->name) {
            if (insertname(ifptr->name,ifptr->id) < 0)
                logterm(errno,"Failed to associate interface name and id");
        }

        ifptr->lists = &lists;

        if ((rptr=(*iftypes[ifptr->type].init_func)(ifptr)) == NULL) {
            logerr(0,"Failed to initialize Interface %s",(ifptr->name)?
                    ifptr->name:"(unnamed)");
            if (!flag_test(ifptr,F_OPTIONAL)) {
                timetodie++;
                break;
            }
            /* Free all resources associated with interface */
            /* This is a bigger task than it looks */
            free(ifptr);
            continue;
        }
        for (;ifptr;ifptr = ifptr->next) {
        /* This loop should be done once for IN or OUT interfaces twice for
         * interfaces where the initialisation routine has expanded them to an
         * IN/OUT pair.
         */
            if (ifptr->direction == IN)
                ifptr->q=engine->q;

            if (ifptr->checksum <0)
                ifptr->checksum = engine->checksum;
            (*tiptr)=ifptr;
            tiptr=&ifptr->next;
            if (ifptr->next==ifptr2)
                ifptr->next=NULL;
        }
    }

    /* Create the key for thread local storage: in this case for a pointer to
     * the interface each thread is handling
     */
    if (pthread_key_create(&ifkey,iface_destroy)) {
        logerr(errno,"Error creating key");
        timetodie++;
    }

    if (timetodie) {
        for (ifptr=lists.initialized;ifptr;ifptr=ifptr2) {
            ifptr2=ifptr->next;
            iface_destroy(ifptr);
        }
        exit(1);
    }

    if (name2id(engine->ofilter))
            logterm(errno,"Failed to translate interface names to IDs");

    if (engine->options)
        free_options(engine->options);

    pthread_setspecific(ifkey,(void *)&lists);
    reaper=pthread_self();

    sigemptyset(&set);
    sa.sa_handler=terminate;
    sa.sa_flags=0;
    sigaction(SIGUSR1,&sa,NULL);

    sigaddset(&set,SIGUSR1);
    sigaddset(&set,SIGUSR2);
    sigaddset(&set,SIGALRM);
    sigaddset(&set,SIGTERM);
    sigaddset(&set,SIGINT);
    pthread_sigmask(SIG_BLOCK, &set, NULL);
    sigdelset(&set,SIGUSR1);
    signal(SIGPIPE,SIG_IGN);
    pthread_create(&tid,NULL,run_engine,(void *) engine);

    pthread_mutex_lock(&lists.io_mutex);
    for (ifptr=lists.initialized;ifptr;ifptr=ifptr->next) {
        /* Check we've got at least one input */
        if ((ifptr->direction == IN ) || (ifptr->direction == BOTH))
            gotinputs=1;
        /* Create a thread to run each interface */
        pthread_create(&tid,NULL,(void *)start_interface,(void *) ifptr);
    }

    while (lists.initialized)
        pthread_cond_wait(&lists.init_cond,&lists.io_mutex);

    /* Have to wait until here to do something about no inputs to
     * avoid deadlock on io_mutex
     */
    if (!gotinputs) {
        logerr(0,"No Inputs!");
        pthread_mutex_lock(&engine->q->q_mutex);
        engine->q->active=0;
        pthread_cond_broadcast(&engine->q->freshmeat);
        pthread_mutex_unlock(&engine->q->q_mutex);
        timetodie++;
    }

    /* While there are remaining outputs, wait until something is added to the 
     * dead list, reap everything on the dead list and check for outputs again
     * until all the outputs have been reaped
     * Note that when there are no more inputs, we set the
     * engine's queue inactive causing it to set all the outputs' queues
     * inactive and shutting them down. Thus the last input exiting also shuts
     * everything down */
    while (lists.outputs || lists.inputs || lists.dead) {
        if (lists.dead  == NULL && (timetodie <= 0)) {
            pthread_mutex_unlock(&lists.io_mutex);
            (void) sigwait(&set,&rcvdsig);
            pthread_mutex_lock(&lists.io_mutex);
        }

        if ((timetodie > 0) || ( lists.outputs == NULL && (timetodie == 0)) ||
                rcvdsig == SIGTERM || rcvdsig == SIGINT) {
            timetodie=-1;
            signal(SIGTERM,SIG_IGN);
            signal(SIGINT,SIG_IGN);
            sigdelset(&set,SIGTERM);
            sigdelset(&set,SIGINT);
            for (ifptr=lists.inputs;ifptr;ifptr=ifptr->next) {
                pthread_kill(ifptr->tid,SIGUSR1);
            }
            for (ifptr=lists.outputs;ifptr;ifptr=ifptr->next) {
                if (ifptr->q == NULL)
                    pthread_kill(ifptr->tid,SIGUSR1);
            }
            alarm(graceperiod);            
        }
        if (rcvdsig == SIGALRM) {
            sigdelset(&set,SIGALRM);
            for (ifptr=lists.outputs;ifptr;ifptr=ifptr->next) {
                if (ifptr->q)
                    pthread_kill(ifptr->tid,SIGUSR1);
            }
        }
        for (ifptr=lists.dead;ifptr;ifptr=lists.dead) {
            lists.dead=ifptr->next;
            pthread_join(ifptr->tid,&ret);
            free(ifptr);
        }
    }

    /* For neatness... */
    pthread_mutex_unlock(&lists.io_mutex);

    exit(0);
}<|MERGE_RESOLUTION|>--- conflicted
+++ resolved
@@ -1166,12 +1166,9 @@
     pthread_mutexattr_t mattr;
     struct rlimit lim;
     int gotinputs=0;
-<<<<<<< HEAD
     int debuglevel=0;                    /* debug off by default */
-=======
     int rcvdsig;
     struct sigaction sa;
->>>>>>> 7bb16c92
 
     pthread_mutexattr_init(&mattr);
     pthread_mutexattr_settype(&mattr, PTHREAD_MUTEX_RECURSIVE);
