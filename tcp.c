--- conflicted
+++ resolved
@@ -564,14 +564,9 @@
         newifa->q=ifa->lists->engine->q;
     else {
         if (setsockopt(fd,IPPROTO_TCP,TCP_NODELAY,&on,sizeof(on)) < 0)
-<<<<<<< HEAD
             logerr(errno,catgets(cat,10,20,
                     "Could not disable Nagle on new tcp connection"));
         newifa->q1 = newifa->q;
-=======
-            logerr(errno,catgets(cat,10,72,
-                    "Could not disable Nagle algorithm for tcp socket"));
->>>>>>> 366afb17
 
         if (ifa->direction == BOTH) {
             if ((newifa->next=ifdup(newifa)) == NULL) {
